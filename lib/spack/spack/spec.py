--- conflicted
+++ resolved
@@ -1256,14 +1256,8 @@
             for name in FlagMap.valid_compiler_flags():
                 spec.compiler_flags[name] = []
 
-<<<<<<< HEAD
-        if 'variants' in node:
-            for name, enabled in node['variants'].items():
-                spec.variants[name] = VariantSpec(name, enabled)
-=======
         # Don't read dependencies here; from_node_dict() is used by
         # from_yaml() to read the root *and* each dependency spec.
->>>>>>> 18563177
 
         return spec
 
